import { IncomingMessage } from 'http';
import { VercelProxyResponse } from '@vercel/node-bridge/types';
import { streamToBuffer } from '@vercel/build-utils';
import exitHook from 'exit-hook';
import { EdgeRuntime, runServer } from 'edge-runtime';
import type { EdgeContext } from '@edge-runtime/vm';
import esbuild from 'esbuild';
import fetch from 'node-fetch';
import { createEdgeWasmPlugin, WasmAssets } from './edge-wasm-plugin';
<<<<<<< HEAD
import { logError } from '../utils';
import { stat, readFile, readFileSync } from 'fs-extra';
import path from 'path';
import { createAssetFilePlugin } from './esbuild-plugin-asset-file-import';
import {
  createFileSystemPlugin,
  FileSystem,
} from './esbuild-file-system-plugin';
=======
import { entrypointToOutputPath, logError } from '../utils';
import { readFileSync } from 'fs';
>>>>>>> 1f30e56a

const NODE_VERSION_MAJOR = process.version.match(/^v(\d+)\.\d+/)?.[1];
const NODE_VERSION_IDENTIFIER = `node${NODE_VERSION_MAJOR}`;
if (!NODE_VERSION_MAJOR) {
  throw new Error(
    `Unable to determine current node version: process.version=${process.version}`
  );
}

const edgeHandlerTemplate = readFileSync(
  `${__dirname}/edge-handler-template.js`
);

async function serializeRequest(message: IncomingMessage) {
  const bodyBuffer = await streamToBuffer(message);
  const body = bodyBuffer.toString('base64');
  return JSON.stringify({
    url: message.url,
    method: message.method,
    headers: message.headers,
    body,
  });
}

async function compileUserCode(
  entrypointFullPath: string,
  entrypointRelativePath: string,
  isMiddleware: boolean
): Promise<undefined | { userCode: string; wasmAssets: WasmAssets }> {
  try {
    const { wasmAssets, plugin: edgeWasmPlugin } = createEdgeWasmPlugin();

    const fileSystem: FileSystem = {
      async resolveImportPath(importer, importee) {
        const resolvedPath = path.resolve(path.dirname(importer), importee);

        // We only want to read files
        const fileStat = await stat(resolvedPath).catch(() => null);
        if (fileStat?.isFile()) {
          return resolvedPath;
        }
      },
      readFile,
    };

    const result = await esbuild.build({
      // bundling behavior: use globals (like "browser") instead
      // of "require" statements for core libraries (like "node")
      platform: 'browser',
      // target syntax: only use syntax available on the current
      // version of node
      target: NODE_VERSION_IDENTIFIER,
      sourcemap: 'inline',
      legalComments: 'none',
      bundle: true,
<<<<<<< HEAD
      plugins: [
        edgeWasmPlugin,
        createAssetFilePlugin(fileSystem).plugin,
        createFileSystemPlugin(fileSystem),
      ],
      entryPoints: [entrypointPath],
=======
      plugins: [edgeWasmPlugin],
      entryPoints: [entrypointFullPath],
>>>>>>> 1f30e56a
      write: false, // operate in memory
      format: 'cjs',
    });

    const compiledFile = result.outputFiles?.[0];
    if (!compiledFile) {
      throw new Error(
        `Compilation of ${entrypointRelativePath} produced no output files.`
      );
    }

    const userCode = `
      // strict mode
      "use strict";var regeneratorRuntime;

      // user code
      ${compiledFile.text};

      // request metadata
      const IS_MIDDLEWARE = ${isMiddleware};
      const ENTRYPOINT_LABEL = '${entrypointRelativePath}';

      // edge handler
      ${edgeHandlerTemplate}
    `;

    return { userCode, wasmAssets };
  } catch (error) {
    // We can't easily show a meaningful stack trace from ncc -> edge-runtime.
    // So, stick with just the message for now.
    console.error(`Failed to compile user code for edge runtime.`);
    logError(error);
    return undefined;
  }
}

async function createEdgeRuntime(params?: {
  userCode: string;
  wasmAssets: WasmAssets;
}) {
  try {
    if (!params) {
      return undefined;
    }

    const wasmBindings = await params.wasmAssets.getContext();
    const edgeRuntime = new EdgeRuntime({
      initialCode: params.userCode,
      extend: (context: EdgeContext) => {
        Object.assign(context, {
          // This is required for esbuild wrapping logic to resolve
          module: {},

          // This is required for environment variable access.
          // In production, env var access is provided by static analysis
          // so that only the used values are available.
          process: {
            env: process.env,
          },

          // These are the global bindings for WebAssembly module
          ...wasmBindings,
        });

        return context;
      },
    });

    const server = await runServer({ runtime: edgeRuntime });
    exitHook(server.close);

    return server;
  } catch (error) {
    // We can't easily show a meaningful stack trace from ncc -> edge-runtime.
    // So, stick with just the message for now.
    console.error('Failed to instantiate edge runtime.');
    logError(error);
    return undefined;
  }
}

export async function createEdgeEventHandler(
  entrypointFullPath: string,
  entrypointRelativePath: string,
  isMiddleware: boolean,
  isZeroConfig?: boolean
): Promise<(request: IncomingMessage) => Promise<VercelProxyResponse>> {
  const userCode = await compileUserCode(
    entrypointFullPath,
    entrypointRelativePath,
    isMiddleware
  );
  const server = await createEdgeRuntime(userCode);

  return async function (request: IncomingMessage) {
    if (!server) {
      // this error state is already logged, but we have to wait until here to exit the process
      // this matches the serverless function bridge launcher's behavior when
      // an error is thrown in the function
      process.exit(1);
    }

    const response = await fetch(server.url, {
      redirect: 'manual',
      method: 'post',
      body: await serializeRequest(request),
    });

    const body = await response.text();

    const isUserError =
      response.headers.get('x-vercel-failed') === 'edge-wrapper';
    if (isUserError && response.status >= 500) {
      // We can't currently get a real stack trace from the Edge Function error,
      // but we can fake a basic one that is still usefult to the user.
      const fakeStackTrace = `    at (${entrypointRelativePath})`;
      const requestPath = entrypointToRequestPath(
        entrypointRelativePath,
        isZeroConfig
      );
      console.log(
        `Error from API Route ${requestPath}: ${body}\n${fakeStackTrace}`
      );

      // this matches the serverless function bridge launcher's behavior when
      // an error is thrown in the function
      process.exit(1);
    }

    return {
      statusCode: response.status,
      headers: response.headers.raw(),
      body,
      encoding: 'utf8',
    };
  };
}

function entrypointToRequestPath(
  entrypointRelativePath: string,
  isZeroConfig?: boolean
) {
  // ensure the path starts with a slash to match conventions used elsewhere,
  // notably when rendering serverless function paths in error messages
  return '/' + entrypointToOutputPath(entrypointRelativePath, isZeroConfig);
}<|MERGE_RESOLUTION|>--- conflicted
+++ resolved
@@ -7,8 +7,6 @@
 import esbuild from 'esbuild';
 import fetch from 'node-fetch';
 import { createEdgeWasmPlugin, WasmAssets } from './edge-wasm-plugin';
-<<<<<<< HEAD
-import { logError } from '../utils';
 import { stat, readFile, readFileSync } from 'fs-extra';
 import path from 'path';
 import { createAssetFilePlugin } from './esbuild-plugin-asset-file-import';
@@ -16,10 +14,7 @@
   createFileSystemPlugin,
   FileSystem,
 } from './esbuild-file-system-plugin';
-=======
 import { entrypointToOutputPath, logError } from '../utils';
-import { readFileSync } from 'fs';
->>>>>>> 1f30e56a
 
 const NODE_VERSION_MAJOR = process.version.match(/^v(\d+)\.\d+/)?.[1];
 const NODE_VERSION_IDENTIFIER = `node${NODE_VERSION_MAJOR}`;
@@ -75,17 +70,12 @@
       sourcemap: 'inline',
       legalComments: 'none',
       bundle: true,
-<<<<<<< HEAD
       plugins: [
         edgeWasmPlugin,
         createAssetFilePlugin(fileSystem).plugin,
         createFileSystemPlugin(fileSystem),
       ],
-      entryPoints: [entrypointPath],
-=======
-      plugins: [edgeWasmPlugin],
       entryPoints: [entrypointFullPath],
->>>>>>> 1f30e56a
       write: false, // operate in memory
       format: 'cjs',
     });

import { getAliases } from '..';
import output from '../../output-manager';
import type Client from '../../util/client';
import { parseArguments } from '../../util/get-args';
import { getFlagsSpecification } from '../../util/get-flags-specification';
import getInvalidSubcommand from '../../util/get-invalid-subcommand';
import getSubcommand from '../../util/get-subcommand';
import { IntegrationTelemetryClient } from '../../util/telemetry/commands/integration';
import { type Command, help } from '../help';
import { add } from './add';
import {
  addSubcommand,
  integrationCommand,
  listSubcommand,
  openSubcommand,
  removeSubcommand,
} from './command';
import { list } from './list';
import { openIntegration } from './open-integration';
<<<<<<< HEAD
import output from '../../output-manager';
import { IntegrationTelemetryClient } from '../../util/telemetry/commands/integration';
=======
import { remove } from './remove-integration';
>>>>>>> 736f3220

const COMMAND_CONFIG = {
  add: getAliases(addSubcommand),
  open: getAliases(openSubcommand),
  list: getAliases(listSubcommand),
  remove: getAliases(removeSubcommand),
};

export default async function main(client: Client) {
  const telemetry = new IntegrationTelemetryClient({
    opts: {
      store: client.telemetryEventStore,
    },
  });
  const { args, flags } = parseArguments(
    client.argv.slice(2),
    getFlagsSpecification(integrationCommand.options),
    { permissive: true }
  );
  const {
    subcommand,
    subcommandOriginal,
    args: subArgs,
  } = getSubcommand(args.slice(1), COMMAND_CONFIG);

<<<<<<< HEAD
  if (flags['--help']) {
    output.print(help(integrationCommand, { columns: client.stderr.columns }));
=======
  const needHelp = flags['--help'];

  function printHelp(command: Command, parent = integrationCommand) {
    output.print(help(command, { columns: client.stderr.columns, parent }));
  }

  if (!subcommand && needHelp) {
    telemetry.trackCliFlagHelp('integration');
    output.print(
      help(integrationCommand, {
        columns: client.stderr.columns,
        parent: undefined,
      })
    );
>>>>>>> 736f3220
    return 2;
  }

  switch (subcommand) {
    case 'add': {
      if (needHelp) {
        telemetry.trackCliFlagHelp('integration', 'add');
        printHelp(addSubcommand);
        return 2;
      }
      telemetry.trackCliSubcommandAdd(subcommandOriginal);
      return add(client, subArgs);
    }
    case 'list': {
      if (needHelp) {
        telemetry.trackCliFlagHelp('integration', 'list');
        printHelp(listSubcommand);
        return 2;
      }
      telemetry.trackCliSubcommandList(subcommandOriginal);
      return list(client);
    }
    case 'open': {
      if (needHelp) {
        telemetry.trackCliFlagHelp('integration', 'open');
        printHelp(openSubcommand);
        return 2;
      }
      telemetry.trackCliSubcommandOpen(subcommandOriginal);
      return openIntegration(client, subArgs);
    }
    case 'remove': {
      if (needHelp) {
        telemetry.trackCliFlagHelp('integration', 'remove');
        printHelp(removeSubcommand);
        return 2;
      }
      telemetry.trackCliSubcommandRemove(subcommandOriginal);
      return remove(client);
    }
    default: {
      output.error(getInvalidSubcommand(COMMAND_CONFIG));
      return 2;
    }
  }
}<|MERGE_RESOLUTION|>--- conflicted
+++ resolved
@@ -17,12 +17,7 @@
 } from './command';
 import { list } from './list';
 import { openIntegration } from './open-integration';
-<<<<<<< HEAD
-import output from '../../output-manager';
-import { IntegrationTelemetryClient } from '../../util/telemetry/commands/integration';
-=======
 import { remove } from './remove-integration';
->>>>>>> 736f3220
 
 const COMMAND_CONFIG = {
   add: getAliases(addSubcommand),
@@ -48,10 +43,6 @@
     args: subArgs,
   } = getSubcommand(args.slice(1), COMMAND_CONFIG);
 
-<<<<<<< HEAD
-  if (flags['--help']) {
-    output.print(help(integrationCommand, { columns: client.stderr.columns }));
-=======
   const needHelp = flags['--help'];
 
   function printHelp(command: Command, parent = integrationCommand) {
@@ -66,7 +57,6 @@
         parent: undefined,
       })
     );
->>>>>>> 736f3220
     return 2;
   }
 

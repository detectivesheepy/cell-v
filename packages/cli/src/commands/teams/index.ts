import list from './list';
import add from './add';
import change from './switch';
import invite from './invite';
import { parseArguments } from '../../util/get-args';
import Client from '../../util/client';
import { teamsCommand } from './command';
import { help } from '../help';
import { getFlagsSpecification } from '../../util/get-flags-specification';
import handleError from '../../util/handle-error';
import { TeamsTelemetryClient } from '../../util/telemetry/commands/teams';
import output from '../../output-manager';
<<<<<<< HEAD
=======
import getSubcommand from '../../util/get-subcommand';

const COMMAND_CONFIG = {
  list: ['ls', 'list'],
  switch: ['switch', 'change'],
  add: ['create', 'add'],
  invite: ['invite'],
};
>>>>>>> 736f3220

export default async (client: Client) => {
  const telemetryClient = new TeamsTelemetryClient({
    opts: {
      store: client.telemetryEventStore,
    },
  });

  let parsedArgs = null;

  const flagsSpecification = getFlagsSpecification(teamsCommand.options);

  // Parse CLI args
  try {
    parsedArgs = parseArguments(client.argv.slice(2), flagsSpecification, {
      permissive: true,
    });
  } catch (error) {
    handleError(error);
    return 1;
  }

<<<<<<< HEAD
  if (parsedArgs.flags['--help']) {
    output.print(help(teamsCommand, { columns: client.stderr.columns }));
    return 2;
  }

=======
>>>>>>> 736f3220
  const isSwitch = parsedArgs.args[0] === 'switch';
  parsedArgs.args = parsedArgs.args.slice(1);
  let subcommand: string | string[] | undefined;
  let subcommandOriginal: string | undefined;

  if (isSwitch) {
    subcommand = 'switch';
  } else {
    const getSubcommandResult = getSubcommand(parsedArgs.args, COMMAND_CONFIG);
    subcommand = getSubcommandResult.subcommand;
    subcommandOriginal = getSubcommandResult.subcommandOriginal;
    parsedArgs.args.shift();
  }

  if (parsedArgs.flags['--help']) {
    telemetryClient.trackCliFlagHelp('teams', subcommand);
    output.print(help(teamsCommand, { columns: client.stderr.columns }));
    return 2;
  }

  let exitCode = 0;
  switch (subcommand) {
<<<<<<< HEAD
    case 'list':
    case 'ls': {
      telemetryClient.trackCliSubcommandList('list');
      exitCode = await list(client);
      break;
    }
    case 'switch':
    case 'change': {
      telemetryClient.trackCliSubcommandSwitch(parsedArgs.args[0]);
      exitCode = await change(client, parsedArgs.args[0]);
      break;
    }
    case 'add':
    case 'create': {
      telemetryClient.trackCliSubcommandAdd('add');
=======
    case 'list': {
      telemetryClient.trackCliSubcommandList(subcommandOriginal);
      exitCode = await list(client);
      break;
    }
    case 'switch': {
      telemetryClient.trackCliSubcommandSwitch(subcommandOriginal);
      exitCode = await change(client, parsedArgs.args[0]);
      break;
    }
    case 'add': {
      telemetryClient.trackCliSubcommandAdd(subcommandOriginal);
>>>>>>> 736f3220
      exitCode = await add(client);
      break;
    }
    case 'invite': {
      telemetryClient.trackCliSubcommandInvite(subcommandOriginal);
      exitCode = await invite(client, parsedArgs.args);
      break;
    }
    default: {
      if (subcommand !== 'help') {
        output.error(
          'Please specify a valid subcommand: add | ls | switch | invite'
        );
      }
      exitCode = 2;
      output.print(help(teamsCommand, { columns: client.stderr.columns }));
    }
  }
  return exitCode;
};<|MERGE_RESOLUTION|>--- conflicted
+++ resolved
@@ -10,8 +10,6 @@
 import handleError from '../../util/handle-error';
 import { TeamsTelemetryClient } from '../../util/telemetry/commands/teams';
 import output from '../../output-manager';
-<<<<<<< HEAD
-=======
 import getSubcommand from '../../util/get-subcommand';
 
 const COMMAND_CONFIG = {
@@ -20,7 +18,6 @@
   add: ['create', 'add'],
   invite: ['invite'],
 };
->>>>>>> 736f3220
 
 export default async (client: Client) => {
   const telemetryClient = new TeamsTelemetryClient({
@@ -43,14 +40,6 @@
     return 1;
   }
 
-<<<<<<< HEAD
-  if (parsedArgs.flags['--help']) {
-    output.print(help(teamsCommand, { columns: client.stderr.columns }));
-    return 2;
-  }
-
-=======
->>>>>>> 736f3220
   const isSwitch = parsedArgs.args[0] === 'switch';
   parsedArgs.args = parsedArgs.args.slice(1);
   let subcommand: string | string[] | undefined;
@@ -73,23 +62,6 @@
 
   let exitCode = 0;
   switch (subcommand) {
-<<<<<<< HEAD
-    case 'list':
-    case 'ls': {
-      telemetryClient.trackCliSubcommandList('list');
-      exitCode = await list(client);
-      break;
-    }
-    case 'switch':
-    case 'change': {
-      telemetryClient.trackCliSubcommandSwitch(parsedArgs.args[0]);
-      exitCode = await change(client, parsedArgs.args[0]);
-      break;
-    }
-    case 'add':
-    case 'create': {
-      telemetryClient.trackCliSubcommandAdd('add');
-=======
     case 'list': {
       telemetryClient.trackCliSubcommandList(subcommandOriginal);
       exitCode = await list(client);
@@ -102,7 +74,6 @@
     }
     case 'add': {
       telemetryClient.trackCliSubcommandAdd(subcommandOriginal);
->>>>>>> 736f3220
       exitCode = await add(client);
       break;
     }

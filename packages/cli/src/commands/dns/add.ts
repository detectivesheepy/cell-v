--- conflicted
+++ resolved
@@ -13,17 +13,6 @@
 import getDNSData from '../../util/dns/get-dns-data';
 import { getCommandName } from '../../util/pkg-name';
 import output from '../../output-manager';
-<<<<<<< HEAD
-
-type Options = {};
-
-export default async function add(
-  client: Client,
-  opts: Options,
-  args: string[]
-) {
-  const { contextName } = await getScope(client);
-=======
 import { DnsAddTelemetryClient } from '../../util/telemetry/commands/dns/add';
 import { addSubcommand } from './command';
 import { parseArguments } from '../../util/get-args';
@@ -40,7 +29,6 @@
     return 1;
   }
   const { args } = parsedArgs;
->>>>>>> 736f3220
 
   const parsedParams = parseAddDNSRecordArgs(args);
   if (!parsedParams) {

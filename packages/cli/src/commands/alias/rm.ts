import chalk from 'chalk';
import ms from 'ms';
import table from '../../util/output/table';
import Client from '../../util/client';
import getScope from '../../util/get-scope';
import removeAliasById from '../../util/alias/remove-alias-by-id';
import stamp from '../../util/output/stamp';
import confirm from '../../util/input/confirm';
import findAliasByAliasOrId from '../../util/alias/find-alias-by-alias-or-id';
import { isValidName } from '../../util/is-valid-name';
import { getCommandName } from '../../util/pkg-name';
<<<<<<< HEAD
import { AliasRmTelemetryClient } from '../../util/telemetry/commands/alias/remove';
import output from '../../output-manager';
=======
import { AliasRemoveTelemetryClient } from '../../util/telemetry/commands/alias/remove';
import output from '../../output-manager';
import type { Alias } from '@vercel-internals/types';
import { parseArguments } from '../../util/get-args';
import { getFlagsSpecification } from '../../util/get-flags-specification';
import { handleError } from '../../util/error';
import { removeSubcommand } from './command';

export default async function rm(client: Client, argv: string[]) {
  let parsedArguments;

  const flagsSpecification = getFlagsSpecification(removeSubcommand.options);

  try {
    parsedArguments = parseArguments(argv, flagsSpecification);
  } catch (err) {
    handleError(err);
    return 1;
  }
>>>>>>> 736f3220

  const { args, flags: opts } = parsedArguments;

<<<<<<< HEAD
export default async function rm(
  client: Client,
  opts: Partial<Options>,
  args: string[]
) {
=======
>>>>>>> 736f3220
  const { contextName } = await getScope(client);
  const telemetryClient = new AliasRemoveTelemetryClient({
    opts: {
      store: client.telemetryEventStore,
    },
  });
  telemetryClient.trackCliFlagYes(opts['--yes']);

  const [aliasOrId] = args;
  telemetryClient.trackCliArgumentAlias(aliasOrId);

  if (args.length !== 1) {
    output.error(
      `Invalid number of arguments. Usage: ${chalk.cyan(
        `${getCommandName('alias rm <alias>')}`
      )}`
    );
    return 1;
  }

  if (!aliasOrId) {
    output.error(`${getCommandName('alias rm <alias>')} expects one argument`);
    return 1;
  }

  // E.g. "/" would not be a valid alias or id
  if (!isValidName(aliasOrId)) {
    output.error(`The provided argument "${aliasOrId}" is not a valid alias`);
    return 1;
  }

  const alias = await findAliasByAliasOrId(client, aliasOrId);

  if (!alias) {
    output.error(
      `Alias not found by "${aliasOrId}" under ${chalk.bold(contextName)}`
    );
    output.log(`Run ${getCommandName('alias ls')} to see your aliases.`);
    return 1;
  }

  const removeStamp = stamp();
  if (!opts['--yes'] && !(await confirmAliasRemove(client, alias))) {
    output.log('Canceled');
    return 0;
  }

  await removeAliasById(client, alias.uid);
  output.success(`Alias ${chalk.bold(alias.alias)} removed ${removeStamp()}`);
  return 0;
}

async function confirmAliasRemove(client: Client, alias: Alias) {
  const srcUrl = alias.deployment
    ? chalk.underline(alias.deployment.url)
    : null;
  const tbl = table(
    [
      [
        ...(srcUrl ? [srcUrl] : []),
        chalk.underline(alias.alias),
        chalk.gray(`${ms(Date.now() - alias.createdAt)} ago`),
      ],
    ],
    { hsep: 4 }
  );

  output.log(`The following alias will be removed permanently`);
  output.print(`  ${tbl}\n`);
  return confirm(client, chalk.red('Are you sure?'), false);
}<|MERGE_RESOLUTION|>--- conflicted
+++ resolved
@@ -9,10 +9,6 @@
 import findAliasByAliasOrId from '../../util/alias/find-alias-by-alias-or-id';
 import { isValidName } from '../../util/is-valid-name';
 import { getCommandName } from '../../util/pkg-name';
-<<<<<<< HEAD
-import { AliasRmTelemetryClient } from '../../util/telemetry/commands/alias/remove';
-import output from '../../output-manager';
-=======
 import { AliasRemoveTelemetryClient } from '../../util/telemetry/commands/alias/remove';
 import output from '../../output-manager';
 import type { Alias } from '@vercel-internals/types';
@@ -32,18 +28,9 @@
     handleError(err);
     return 1;
   }
->>>>>>> 736f3220
 
   const { args, flags: opts } = parsedArguments;
 
-<<<<<<< HEAD
-export default async function rm(
-  client: Client,
-  opts: Partial<Options>,
-  args: string[]
-) {
-=======
->>>>>>> 736f3220
   const { contextName } = await getScope(client);
   const telemetryClient = new AliasRemoveTelemetryClient({
     opts: {

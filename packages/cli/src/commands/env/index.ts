--- conflicted
+++ resolved
@@ -45,9 +45,6 @@
     return 1;
   }
 
-<<<<<<< HEAD
-  if (parsedArgs.flags['--help']) {
-=======
   const subArgs = parsedArgs.args.slice(1);
   const { subcommand, args } = getSubcommand(subArgs, COMMAND_CONFIG);
 
@@ -55,59 +52,10 @@
 
   if (!subcommand && needHelp) {
     telemetry.trackCliFlagHelp('env', subcommand);
->>>>>>> 736f3220
     output.print(help(envCommand, { columns: client.stderr.columns }));
     return 2;
   }
 
-<<<<<<< HEAD
-  const subArgs = parsedArgs.args.slice(1);
-  const { subcommand, args } = getSubcommand(subArgs, COMMAND_CONFIG);
-  const { cwd, config } = client;
-
-  const target =
-    parseTarget({
-      flagName: 'environment',
-      flags: parsedArgs.flags,
-    }) || 'development';
-
-  const link = await getLinkedProject(client, cwd);
-  if (link.status === 'error') {
-    return link.exitCode;
-  } else if (link.status === 'not_linked') {
-    output.error(
-      `Your codebase isn’t linked to a project on Vercel. Run ${getCommandName(
-        'link'
-      )} to begin.`
-    );
-    return 1;
-  } else {
-    config.currentTeam = link.org.type === 'team' ? link.org.id : undefined;
-    switch (subcommand) {
-      case 'ls':
-        telemetryClient.trackCliSubcommandLs(subcommand);
-        return ls(client, link, parsedArgs.flags, args);
-      case 'add':
-        telemetryClient.trackCliSubcommandAdd(subcommand);
-        return add(client, link, parsedArgs.flags, args);
-      case 'rm':
-        telemetryClient.trackCliSubcommandRm(subcommand);
-        return rm(client, link, parsedArgs.flags, args);
-      case 'pull':
-        telemetryClient.trackCliSubcommandPull(subcommand);
-        return pull(
-          client,
-          link,
-          target,
-          parsedArgs.flags,
-          args,
-          cwd,
-          'vercel-cli:env:pull'
-        );
-      default:
-        output.error(getInvalidSubcommand(COMMAND_CONFIG));
-        output.print(help(envCommand, { columns: client.stderr.columns }));
-=======
   function printHelp(command: Command) {
     output.print(
       help(command, { parent: envCommand, columns: client.stderr.columns })
@@ -143,7 +91,6 @@
       if (needHelp) {
         telemetry.trackCliFlagHelp('env', 'pull');
         printHelp(pullSubcommand);
->>>>>>> 736f3220
         return 2;
       }
       telemetry.trackCliSubcommandPull(subcommand);

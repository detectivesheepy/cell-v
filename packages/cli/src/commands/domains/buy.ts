import chalk from 'chalk';
import { parse } from 'tldts';
import { errorToString } from '@vercel/error-utils';
import * as ERRORS from '../../util/errors-ts';
import getDomainPrice from '../../util/domains/get-domain-price';
import getDomainStatus from '../../util/domains/get-domain-status';
import getScope from '../../util/get-scope';
import param from '../../util/output/param';
import confirm from '../../util/input/confirm';
import purchaseDomain from '../../util/domains/purchase-domain';
import stamp from '../../util/output/stamp';
import { getCommandName } from '../../util/pkg-name';
<<<<<<< HEAD
import { errorToString } from '@vercel/error-utils';
import output from '../../output-manager';
=======
import output from '../../output-manager';
import { DomainsBuyTelemetryClient } from '../../util/telemetry/commands/domains/buy';
import type Client from '../../util/client';
>>>>>>> 736f3220

type Options = {};

export default async function buy(
  client: Client,
  _opts: Partial<Options>,
  args: string[]
) {
<<<<<<< HEAD
  const { contextName } = await getScope(client);
=======
  const telemetry = new DomainsBuyTelemetryClient({
    opts: {
      store: client.telemetryEventStore,
    },
  });
>>>>>>> 736f3220

  const [domainName] = args;
  const skipConfirmation = !!process.env.CI;
  telemetry.trackCliArgumentDomain(domainName);

  if (!domainName) {
    output.error(
      `Missing domain name. Run ${getCommandName(`domains --help`)}`
    );
    return 1;
  }

  const { contextName } = await getScope(client);

  const parsedDomain = parse(domainName);

  const { domain: rootDomain, subdomain } = parsedDomain;
  if (subdomain || !rootDomain) {
    output.error(
      `Invalid domain name "${domainName}". Run ${getCommandName(
        `domains --help`
      )}`
    );
    return 1;
  }

  const availableStamp = stamp();
  const [domainPrice, renewalPrice] = await Promise.all([
    getDomainPrice(client, domainName),
    getDomainPrice(client, domainName, 'renewal'),
  ]);

  if (domainPrice instanceof Error) {
    output.prettyError(domainPrice);
    return 1;
  }

  if (renewalPrice instanceof Error) {
    output.prettyError(renewalPrice);
    return 1;
  }

  if (!(await getDomainStatus(client, domainName)).available) {
    output.error(
      `The domain ${param(domainName)} is ${chalk.underline(
        'unavailable'
      )}! ${availableStamp()}`
    );
    return 1;
  }

  const { period, price } = domainPrice;
  output.log(
    `The domain ${param(domainName)} is ${chalk.underline(
      'available'
    )} to buy under ${chalk.bold(contextName)}! ${availableStamp()}`
  );

  let autoRenew;
  if (skipConfirmation) {
    autoRenew = true;
  } else {
    if (
      !(await confirm(
        client,
        `Buy now for ${chalk.bold(`$${price}`)} (${`${period}yr${
          period > 1 ? 's' : ''
        }`})?`,
        false
      ))
    ) {
      return 0;
    }

    autoRenew = await confirm(
      client,
      renewalPrice.period === 1
        ? `Auto renew yearly for ${chalk.bold(`$${price}`)}?`
        : `Auto renew every ${renewalPrice.period} years for ${chalk.bold(
            `$${price}`
          )}?`,
      true
    );
  }

  let buyResult;
  const purchaseStamp = stamp();
  output.spinner('Purchasing');

  try {
    buyResult = await purchaseDomain(client, domainName, price, autoRenew);
  } catch (err: unknown) {
    output.error(
      'An unexpected error occurred while purchasing your domain. Please try again later.'
    );
    output.debug(`Server response: ${errorToString(err)}`);
    return 1;
  }

  output.stopSpinner();

  if (buyResult instanceof ERRORS.SourceNotFound) {
    output.error(
      `Could not purchase domain. Please add a payment method using the dashboard.`
    );
    return 1;
  }

  if (buyResult instanceof ERRORS.UnsupportedTLD) {
    output.error(
      `The TLD for domain name ${buyResult.meta.domain} is not supported.`
    );
    return 1;
  }

  if (buyResult instanceof ERRORS.InvalidDomain) {
    output.error(`The domain ${buyResult.meta.domain} is not valid.`);
    return 1;
  }

  if (buyResult instanceof ERRORS.DomainNotAvailable) {
    output.error(`The domain ${buyResult.meta.domain} is not available.`);
    return 1;
  }

  if (buyResult instanceof ERRORS.DomainServiceNotAvailable) {
    output.error(
      `The domain purchase service is not available. Please try again later.`
    );
    return 1;
  }

  if (buyResult instanceof ERRORS.UnexpectedDomainPurchaseError) {
    output.error(`An unexpected error happened while performing the purchase.`);
    return 1;
  }

  if (buyResult instanceof ERRORS.DomainPaymentError) {
    output.error(`Your card was declined.`);
    return 1;
  }

  if (buyResult.pending) {
    output.success(
      `Domain ${param(domainName)} order was submitted ${purchaseStamp()}`
    );
    output.note(
      `Your domain is processing and will be available once the order is completed.`
    );
    output.print(
      `  An email will be sent upon completion for you to start using your new domain.\n`
    );
  } else {
    output.success(`Domain ${param(domainName)} purchased ${purchaseStamp()}`);
    if (!buyResult.verified) {
      output.note(
        `Your domain is not fully configured yet so it may appear as not verified.`
      );
      output.print(
        `  It might take a few minutes, but you will get an email as soon as it is ready.\n`
      );
    } else {
      output.note(
        `You may now use your domain as an alias to your deployments. Run ${getCommandName(
          `alias --help`
        )}`
      );
    }
  }

  return 0;
}<|MERGE_RESOLUTION|>--- conflicted
+++ resolved
@@ -10,14 +10,9 @@
 import purchaseDomain from '../../util/domains/purchase-domain';
 import stamp from '../../util/output/stamp';
 import { getCommandName } from '../../util/pkg-name';
-<<<<<<< HEAD
-import { errorToString } from '@vercel/error-utils';
-import output from '../../output-manager';
-=======
 import output from '../../output-manager';
 import { DomainsBuyTelemetryClient } from '../../util/telemetry/commands/domains/buy';
 import type Client from '../../util/client';
->>>>>>> 736f3220
 
 type Options = {};
 
@@ -26,15 +21,11 @@
   _opts: Partial<Options>,
   args: string[]
 ) {
-<<<<<<< HEAD
-  const { contextName } = await getScope(client);
-=======
   const telemetry = new DomainsBuyTelemetryClient({
     opts: {
       store: client.telemetryEventStore,
     },
   });
->>>>>>> 736f3220
 
   const [domainName] = args;
   const skipConfirmation = !!process.env.CI;

--- conflicted
+++ resolved
@@ -70,15 +70,12 @@
     return 1;
   }
 
-<<<<<<< HEAD
-=======
   const telemetryClient = new PullTelemetryClient({
     opts: {
       store: client.telemetryEventStore,
     },
   });
 
->>>>>>> 736f3220
   if (parsedArgs.flags['--help']) {
     telemetryClient.trackCliFlagHelp('pull');
     output.print(help(pullCommand, { columns: client.stderr.columns }));
@@ -94,16 +91,7 @@
       flags: parsedArgs.flags,
     }) || 'development';
 
-<<<<<<< HEAD
-  const telemetryClient = new PullTelemetryClient({
-    opts: {
-      store: client.telemetryEventStore,
-    },
-  });
-
-=======
   telemetryClient.trackCliArgumentProjectPath(parsedArgs.args[1]);
->>>>>>> 736f3220
   telemetryClient.trackCliFlagYes(autoConfirm);
   telemetryClient.trackCliFlagProd(isProduction);
   telemetryClient.trackCliOptionGitBranch(parsedArgs.flags['--git-branch']);

--- conflicted
+++ resolved
@@ -22,39 +22,6 @@
   dev: ['dev'],
 };
 
-<<<<<<< HEAD
-const help = () => {
-  console.log(`
-  ${chalk.bold(`${logo} ${getPkgName()} dev`)} [options] <dir>
-
-  Starts the \`${getPkgName()} dev\` server.
-
-  ${chalk.dim('Options:')}
-
-    -h, --help             Output usage information
-    -d, --debug            Debug mode [off]
-    --info                 Info (request/response) logging [off]
-    --no-color             No color mode [off]
-    -l, --listen  [uri]    Specify a URI endpoint on which to listen [0.0.0.0:3000]
-    -t, --token   [token]  Specify an Authorization Token
-    -y, --yes              Skip questions when setting up new project using default scope and settings
-
-  ${chalk.dim('Examples:')}
-
-  ${chalk.gray('–')} Start the \`${getPkgName()} dev\` server on port 8080
-
-      ${chalk.cyan(`$ ${getPkgName()} dev --listen 8080`)}
-
-  ${chalk.gray(
-    '–'
-  )} Make the \`vercel dev\` server bind to localhost on port 5000
-
-      ${chalk.cyan(`$ ${getPkgName()} dev --listen 127.0.0.1:5000`)}
-  `);
-};
-
-=======
->>>>>>> 211c74a7
 export default async function main(client: Client) {
   if (process.env.__VERCEL_DEV_RUNNING) {
     client.output.error(

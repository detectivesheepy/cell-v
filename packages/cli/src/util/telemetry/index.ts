--- conflicted
+++ resolved
@@ -1,14 +1,7 @@
 import { randomUUID } from 'node:crypto';
 import os from 'node:os';
-<<<<<<< HEAD
-import { GlobalConfig } from '@vercel-internals/types';
-import output from '../../output-manager';
-import { resolve as resolvePath } from 'path';
-import { spawn } from 'child_process';
-=======
 import type { GlobalConfig } from '@vercel-internals/types';
 import output from '../../output-manager';
->>>>>>> 736f3220
 
 const LogLabel = `['telemetry']:`;
 
@@ -186,13 +179,8 @@
   private teamId = 'NO_TEAM_ID';
   private config: GlobalConfig['telemetry'];
 
-<<<<<<< HEAD
-  constructor(opts: { isDebug?: boolean; config?: GlobalConfig['telemetry'] }) {
-    this.isDebug = opts.isDebug || false;
-=======
   constructor(opts?: { isDebug?: boolean; config: GlobalConfig['telemetry'] }) {
     this.isDebug = opts?.isDebug || false;
->>>>>>> 736f3220
     this.sessionId = randomUUID();
     this.events = [];
     this.config = opts?.config;
@@ -231,15 +219,9 @@
       // Intentionally not using `output.debug` as it will
       // not write to stderr unless it is run with `--debug`
       output.log(`${LogLabel} Flushing Events`);
-<<<<<<< HEAD
-      this.events.forEach(event => {
-        output.log(JSON.stringify(event));
-      });
-=======
       for (const event of this.events) {
         output.log(JSON.stringify(event));
       }
->>>>>>> 736f3220
 
       return;
     }

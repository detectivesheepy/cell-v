import { describe, expect, it } from 'vitest';
import { client } from '../../../mocks/client';
import certs from '../../../../src/commands/certs';

describe('certs issue', () => {
<<<<<<< HEAD
=======
  describe('--help', () => {
    it('tracks telemetry', async () => {
      const command = 'certs';
      const subcommand = 'issue';

      client.setArgv(command, subcommand, '--help');
      const exitCodePromise = certs(client);
      await expect(exitCodePromise).resolves.toEqual(2);

      expect(client.telemetryEventStore).toHaveTelemetryEvents([
        {
          key: 'flag:help',
          value: `${command}:${subcommand}`,
        },
      ]);
    });
  });

>>>>>>> 736f3220
  it('exit code 1 for missing options', async () => {
    client.setArgv('certs', 'issue');
    const exitCodePromise = certs(client);
    await expect(client.stderr).toOutput(
      'Invalid number of arguments to create a custom certificate entry. Usage:'
    );
    await expect(exitCodePromise).resolves.toEqual(1);
  });

  it('should track subcommand usage', async () => {
    client.setArgv('certs', 'issue');
<<<<<<< HEAD
    const exitCodePromise = certs(client);
    await expect(exitCodePromise).resolves.toEqual(1);
=======
    const exitCode = await certs(client);
    expect(exitCode, 'exit code for "certs"').toEqual(1);
>>>>>>> 736f3220
    expect(client.telemetryEventStore).toHaveTelemetryEvents([
      {
        key: 'subcommand:issue',
        value: 'issue',
      },
    ]);
  });

  describe('--challenge-only', () => {
    it('should track usage of `--challenge-only` flag', async () => {
      client.setArgv('certs', 'issue', '--challenge-only');
<<<<<<< HEAD
      const exitCodePromise = certs(client);
      await expect(exitCodePromise).resolves.toEqual(1);
=======
      const exitCode = await certs(client);
      expect(exitCode, 'exit code for "certs"').toEqual(1);
>>>>>>> 736f3220
      expect(client.telemetryEventStore).toHaveTelemetryEvents([
        {
          key: 'subcommand:issue',
          value: 'issue',
        },
        {
          key: 'flag:challenge-only',
          value: 'TRUE',
        },
      ]);
    });
  });

  describe('--overwrite', () => {
    it('exit code 1 for deprecated `--overwrite` flag', async () => {
      client.setArgv('certs', 'issue', '--overwrite');
      const exitCodePromise = certs(client);
      await expect(client.stderr).toOutput('Overwrite option is deprecated');
      await expect(exitCodePromise).resolves.toEqual(1);
    });

    it('should track usage of deprecated `--overwrite` flag', async () => {
      client.setArgv('certs', 'issue', '--overwrite');
<<<<<<< HEAD
      const exitCodePromise = certs(client);
      await expect(exitCodePromise).resolves.toEqual(1);
=======
      const exitCode = await certs(client);
      expect(exitCode, 'exit code for "certs"').toEqual(1);
>>>>>>> 736f3220
      expect(client.telemetryEventStore).toHaveTelemetryEvents([
        {
          key: 'subcommand:issue',
          value: 'issue',
        },
        {
          key: 'flag:overwrite',
          value: 'TRUE',
        },
      ]);
    });
  });

  describe('--crt', () => {
    it('should track usage of `--crt` flag', async () => {
      client.setArgv('certs', 'issue', '--crt', 'path/to/crt');
<<<<<<< HEAD
      const exitCodePromise = certs(client);
      await expect(exitCodePromise).resolves.toEqual(1);
=======
      const exitCode = await certs(client);
      expect(exitCode, 'exit code for "certs"').toEqual(1);
>>>>>>> 736f3220
      expect(client.telemetryEventStore).toHaveTelemetryEvents([
        {
          key: 'subcommand:issue',
          value: 'issue',
        },
        {
          key: 'option:crt',
          value: '[REDACTED]',
        },
      ]);
    });
  });

  describe('--key', () => {
    it('should track usage of `--key` flag', async () => {
      client.setArgv('certs', 'issue', '--key', 'path/to/key');
<<<<<<< HEAD
      const exitCodePromise = certs(client);
      await expect(exitCodePromise).resolves.toEqual(1);
=======
      const exitCode = await certs(client);
      expect(exitCode, 'exit code for "certs"').toEqual(1);
>>>>>>> 736f3220
      expect(client.telemetryEventStore).toHaveTelemetryEvents([
        {
          key: 'subcommand:issue',
          value: 'issue',
        },
        {
          key: 'option:key',
          value: '[REDACTED]',
        },
      ]);
    });
  });

  describe('--ca', () => {
    it('should track usage of `--ca` flag', async () => {
      client.setArgv('certs', 'issue', '--ca', 'path/to/ca');
<<<<<<< HEAD
      const exitCodePromise = certs(client);
      await expect(exitCodePromise).resolves.toEqual(1);
=======
      const exitCode = await certs(client);
      expect(exitCode, 'exit code for "certs"').toEqual(1);
>>>>>>> 736f3220
      expect(client.telemetryEventStore).toHaveTelemetryEvents([
        {
          key: 'subcommand:issue',
          value: 'issue',
        },
        {
          key: 'option:ca',
          value: '[REDACTED]',
        },
      ]);
    });
  });
});<|MERGE_RESOLUTION|>--- conflicted
+++ resolved
@@ -3,8 +3,6 @@
 import certs from '../../../../src/commands/certs';
 
 describe('certs issue', () => {
-<<<<<<< HEAD
-=======
   describe('--help', () => {
     it('tracks telemetry', async () => {
       const command = 'certs';
@@ -23,7 +21,6 @@
     });
   });
 
->>>>>>> 736f3220
   it('exit code 1 for missing options', async () => {
     client.setArgv('certs', 'issue');
     const exitCodePromise = certs(client);
@@ -35,13 +32,8 @@
 
   it('should track subcommand usage', async () => {
     client.setArgv('certs', 'issue');
-<<<<<<< HEAD
-    const exitCodePromise = certs(client);
-    await expect(exitCodePromise).resolves.toEqual(1);
-=======
     const exitCode = await certs(client);
     expect(exitCode, 'exit code for "certs"').toEqual(1);
->>>>>>> 736f3220
     expect(client.telemetryEventStore).toHaveTelemetryEvents([
       {
         key: 'subcommand:issue',
@@ -53,13 +45,8 @@
   describe('--challenge-only', () => {
     it('should track usage of `--challenge-only` flag', async () => {
       client.setArgv('certs', 'issue', '--challenge-only');
-<<<<<<< HEAD
-      const exitCodePromise = certs(client);
-      await expect(exitCodePromise).resolves.toEqual(1);
-=======
       const exitCode = await certs(client);
       expect(exitCode, 'exit code for "certs"').toEqual(1);
->>>>>>> 736f3220
       expect(client.telemetryEventStore).toHaveTelemetryEvents([
         {
           key: 'subcommand:issue',
@@ -83,13 +70,8 @@
 
     it('should track usage of deprecated `--overwrite` flag', async () => {
       client.setArgv('certs', 'issue', '--overwrite');
-<<<<<<< HEAD
-      const exitCodePromise = certs(client);
-      await expect(exitCodePromise).resolves.toEqual(1);
-=======
       const exitCode = await certs(client);
       expect(exitCode, 'exit code for "certs"').toEqual(1);
->>>>>>> 736f3220
       expect(client.telemetryEventStore).toHaveTelemetryEvents([
         {
           key: 'subcommand:issue',
@@ -106,13 +88,8 @@
   describe('--crt', () => {
     it('should track usage of `--crt` flag', async () => {
       client.setArgv('certs', 'issue', '--crt', 'path/to/crt');
-<<<<<<< HEAD
-      const exitCodePromise = certs(client);
-      await expect(exitCodePromise).resolves.toEqual(1);
-=======
       const exitCode = await certs(client);
       expect(exitCode, 'exit code for "certs"').toEqual(1);
->>>>>>> 736f3220
       expect(client.telemetryEventStore).toHaveTelemetryEvents([
         {
           key: 'subcommand:issue',
@@ -129,13 +106,8 @@
   describe('--key', () => {
     it('should track usage of `--key` flag', async () => {
       client.setArgv('certs', 'issue', '--key', 'path/to/key');
-<<<<<<< HEAD
-      const exitCodePromise = certs(client);
-      await expect(exitCodePromise).resolves.toEqual(1);
-=======
       const exitCode = await certs(client);
       expect(exitCode, 'exit code for "certs"').toEqual(1);
->>>>>>> 736f3220
       expect(client.telemetryEventStore).toHaveTelemetryEvents([
         {
           key: 'subcommand:issue',
@@ -152,13 +124,8 @@
   describe('--ca', () => {
     it('should track usage of `--ca` flag', async () => {
       client.setArgv('certs', 'issue', '--ca', 'path/to/ca');
-<<<<<<< HEAD
-      const exitCodePromise = certs(client);
-      await expect(exitCodePromise).resolves.toEqual(1);
-=======
       const exitCode = await certs(client);
       expect(exitCode, 'exit code for "certs"').toEqual(1);
->>>>>>> 736f3220
       expect(client.telemetryEventStore).toHaveTelemetryEvents([
         {
           key: 'subcommand:issue',

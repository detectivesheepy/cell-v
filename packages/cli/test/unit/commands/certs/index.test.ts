import { describe, it, expect } from 'vitest';
import { client } from '../../../mocks/client';
import certs from '../../../../src/commands/certs';

describe('certs', () => {
  describe('--help', () => {
    it('tracks telemetry', async () => {
      const command = 'certs';

      client.setArgv(command, '--help');
      const exitCodePromise = certs(client);
      await expect(exitCodePromise).resolves.toEqual(2);

      expect(client.telemetryEventStore).toHaveTelemetryEvents([
        {
          key: 'flag:help',
          value: command,
        },
      ]);
    });
  });

  it('errors when invoked without subcommand', async () => {
    client.setArgv('certs');
    const exitCodePromise = certs(client);
    await expect(exitCodePromise).resolves.toBe(2);
<<<<<<< HEAD
=======
  });

  describe('unrecognized subcommand', () => {
    it('shows help on unrecognized subcommand', async () => {
      const args: string[] = ['not-a-command'];

      client.setArgv('certs', ...args);
      const exitCode = await certs(client);
      expect(exitCode).toEqual(2);
    });
>>>>>>> 736f3220
  });
});<|MERGE_RESOLUTION|>--- conflicted
+++ resolved
@@ -24,8 +24,6 @@
     client.setArgv('certs');
     const exitCodePromise = certs(client);
     await expect(exitCodePromise).resolves.toBe(2);
-<<<<<<< HEAD
-=======
   });
 
   describe('unrecognized subcommand', () => {
@@ -36,6 +34,5 @@
       const exitCode = await certs(client);
       expect(exitCode).toEqual(2);
     });
->>>>>>> 736f3220
   });
 });
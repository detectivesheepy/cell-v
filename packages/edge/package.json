--- conflicted
+++ resolved
@@ -26,11 +26,7 @@
     "@types/jest": "27.4.1",
     "jest-junit": "16.0.0",
     "ts-node": "8.9.1",
-<<<<<<< HEAD
     "tsup": "8.3.5",
-=======
-    "tsup": "7.2.0",
->>>>>>> 514f51d7
     "typedoc": "0.24.6",
     "typedoc-plugin-markdown": "3.15.2",
     "typedoc-plugin-mdn-links": "3.0.3",

--- conflicted
+++ resolved
@@ -20,11 +20,8 @@
 const getContextName = require('../util/get-context-name')
 const toHost = require('../util/to-host')
 const argCommon = require('../util/arg-common')()
-<<<<<<< HEAD
-=======
 
 import getDeploymentInstances from './alias/get-deployment-instances'
->>>>>>> 26e99220
 
 const help = () => {
   console.log(`
@@ -66,7 +63,6 @@
 // $FlowFixMe
 module.exports = async function main(ctx) {
   let argv
-<<<<<<< HEAD
 
   try {
     argv = arg(ctx.argv.slice(3), {
@@ -87,28 +83,6 @@
     return 1;
   }
 
-=======
-
-  try {
-    argv = arg(ctx.argv.slice(3), {
-      ...argCommon,
-      '--all': Boolean,
-      '-a': '--all',
-    })
-  } catch (err) {
-    handleError(err)
-    return 1;
-  }
-
-  const debugEnabled = argv['--debug']
-  const { print, log, error, note, debug } = createOutput({ debug: debugEnabled })
-
-  if (argv._.length > 1) {
-    error(`${cmd('now ls [app]')} accepts at most one argument`);
-    return 1;
-  }
-
->>>>>>> 26e99220
   let app = argv._[0]
   let host = null
 
@@ -288,7 +262,6 @@
   switch (s) {
     case 'INITIALIZING':
       return chalk.yellow(s);
-<<<<<<< HEAD
 
     case 'ERROR':
       return chalk.red(s);
@@ -296,15 +269,6 @@
     case 'READY':
       return s;
 
-=======
-
-    case 'ERROR':
-      return chalk.red(s);
-
-    case 'READY':
-      return s;
-
->>>>>>> 26e99220
     default:
       return chalk.gray('UNKNOWN')
   }
